# 🦾🏷️ AI Labeler

<<<<<<< HEAD
Let an LLM handle the labeling! 

This GitHub Action uses AI to label your issues and PRs, keeping your repo organized so you can focus on what matters.
=======
Let AI handle the labeling! 

This GitHub Action uses LLMs to label your issues and PRs, keeping your repo organized while you focus on what matters.
>>>>>>> a0bd8a19

## ✨ Features

- **Smart Analysis**: Understands context from titles, descriptions, and code changes
- **Context-Aware**: Uses repository files (CODEOWNERS, templates, etc.) to make informed decisions
- **Incremental**: Works alongside other label management tools and manual labeling
- **Zero Config**: Works out of the box with your existing GitHub labels
- **Customizable**: Fine-tune behavior with optional configuration
- **Reliable**: Supports OpenAI and Anthropic's latest models, orchestrated with ControlFlow

## 🚀 Quick Start

1. Add this `.github/workflows/ai-labeler.yml` to your repo:

```yaml
name: AI Labeler
on:
  issues:
    types: [opened, reopened]
  pull_request:
    types: [opened, reopened]

jobs:
  ai-labeler:
    runs-on: ubuntu-latest
    permissions:
      contents: read
      issues: write
      pull-requests: write
    steps:
      - uses: actions/checkout@v4
      - uses: jlowin/ai-labeler@v0.1.0
        with:
          openai-api-key: ${{ secrets.OPENAI_API_KEY }}
```

2. Add your OpenAI API key to your repository's secrets as `OPENAI_API_KEY`.

That's it! The AI will read your repository's existing labels and their descriptions to make smart labeling decisions. Want to improve the AI's accuracy? Just update your label descriptions in GitHub's UI.

## ⚙️ Configuration
This action supports a few required and optional settings. 

### LLM Configuration

You must specify an LLM provider and provide an API key. You can use either OpenAI or Anthropic models:


#### LLM Model

```yaml
- uses: jlowin/ai-labeler@v0.1.0
  with:
    controlflow-llm-model: openai/gpt-4o-mini
```

The `controlflow-llm-model` input determines which model to use. Supported formats:
- OpenAI: `openai/<model-name>` (e.g., "openai/gpt-4o-mini")
- Anthropic: `anthropic/<model-name>` (e.g., "anthropic/claude-3-5-sonnet-20241022")

The default is "openai/gpt-4o-mini". See the [ControlFlow LLM documentation](https://controlflow.ai/guides/configure-llms#automatic-configuration) for more information on supported models.

Note that you must provide an appropriate API key for your selected LLM provider.

#### OpenAI

```yaml
- uses: jlowin/ai-labeler@v0.1.0
  with:
    openai-api-key: ${{ secrets.OPENAI_API_KEY }}
    
    # Optionally specify a different model
    controlflow-llm-model: openai/gpt-4o
```

Set your OpenAI API key as a repository secret named `OPENAI_API_KEY`. Since the default model is `openai/gpt-4o-mini`, you don't need to specify a model unless you want to change it.

#### Anthropic

```yaml
- uses: jlowin/ai-labeler@v0.1.0
  with:
    anthropic-api-key: ${{ secrets.ANTHROPIC_API_KEY }}

    # You must specify a model
    controlflow-llm-model: anthropic/claude-3-5-sonnet-20241022
```

Set your Anthropic API key as a repository secret named `ANTHROPIC_API_KEY`. To use Anthropic, you must specify a model.

### Fine-Tuning Configuration File

By default, the action looks for additional configuration in `.github/ai-labeler.yml`. You can specify a different location:

```yaml
- uses: jlowin/ai-labeler@v0.1.0
  with:
    config-path: .github/my-custom-config.yml
```

This file controls the labeling behavior - see the Fine-Tuning section below for details.

## 🎯 Fine-Tuning

You can create a config file to customize the labeling behavior. By default, the action looks for `.github/ai-labeler.yml`.


### Instructions

Global guidance for the AI labeler:

```yaml
instructions: |
  You're our labeling expert! Please help keep our repository organized by:
  - Using 'bug' only for confirmed issues, not feature requests
  - Applying 'help wanted' to good first-time contributor opportunities
  - Being generous with 'good first issue' to encourage new contributors
```

### Include Repository Labels

By default, the AI will use all labels that have been defined in your repository, including the enhanced definitions provided in your fine-tuning file. You can override this behavior to ONLY use the labels defined in this file:

```yaml
# If false, only use labels defined in this file (default: true)
include_repo_labels: false
```

Note that if `include_repo_labels` is `true`, the descriptions and instructions you provide in this file will override any defined in the repository. 

### Label Definitions

In the labels section, you can define or enhance specific labels that you want the AI to use. Any labels defined here that do not already exist in your repository will be created automatically. Note that this section's behavior is impacted by the `include_repo_labels` setting.

```yaml
labels:
  # Simple form: just the name
  - question

  # Expanded form with description and instructions
  - documentation:
    description: "Documentation changes"
    instructions: |
      Apply when changes are primarily documentation-focused:
      - Changes to README, guides, or other .md files
      - Updates to docstrings or inline documentation
```

### Context Files

By default, the LLM context includes a variety of information about the issue or PR in question, as well as information about available labels. You can specify additional files the AI should consider when making decisions:

```yaml
context_files:
  - .github/CODEOWNERS
  - CONTRIBUTING.md
  - .github/ISSUE_TEMPLATE/bug_report.md
```

## 🎨 Examples

Here are some examples of interesting labeling behaviors you can configure:

### Basic Label Application

This example shows a basic configuration for a `bug` label, including instructions for the AI to follow when labeling issues.

```yaml
labels:
  - bug:
    description: "Something isn't working"
    instructions: |
      Apply when the issue describes unexpected behavior with:
      - Clear error messages
      - Steps to reproduce
      - Expected vs actual behavior
```

### Maintainer-Specific Labels

By adding `CODEOWNERS` to the context files, the AI can use that information to label issues that need review from specific teams.

```yaml
labels:
  - frontend-review:
    description: "Needs review from frontend team"
    instructions: |
      Apply when changes touch frontend code:
      - Check if files are in frontend/ or ui/ directories
      - Check CODEOWNERS for @frontend-team ownership
      - Look for changes to CSS, JavaScript, or React components

  - backend-review:
    description: "Needs review from backend team"
    instructions: |
      Apply for changes to backend systems:
      - Check if files are in backend/ or api/ directories
      - Check CODEOWNERS for @backend-team ownership
      - Look for database or API changes

context_files:
  - .github/CODEOWNERS
```

### Release Note Management

GitHub can [automatically generate release notes](https://docs.github.com/en/repositories/releasing-projects-on-github/automatically-generated-release-notes#configuring-automatically-generated-release-notes) for each release, using labels to categorize changes. You can use the AI labeler to determine whether a change should be excluded from release notes, or appears to introduce a breaking change, both of which can be reflected in the generated release notes.

```yaml
labels:
  - skip-release-notes:
    description: "Exclude from release notes"
    instructions: |
      Apply to changes that don't need release notes:
      - Simple typo fixes
      - Internal documentation updates
      - CI/CD tweaks
      - Version bumps in test files
      - Changes to development tools

  - breaking-change:
    description: "Introduces breaking changes"
    instructions: |
      Apply when changes require user action:
      - API signature changes
      - Configuration format updates
      - Dependency requirement changes
      - Removed features or endpoints
```

### Automated Triage

Labels are often used for triaging issues, and the AI labeler can use the provided content to assist with a first pass.

```yaml
labels:
  - needs-reproduction:
    description: "Issue needs steps to reproduce"
    instructions: |
      Apply to bug reports that need more info:
      - Check issue templates for missing required info
      - Look for clear reproduction steps
      - Check for environment details

  - good-first-issue:
    description: "Good for newcomers"
    instructions: |
      Apply to encourage new contributors:
      - Small, well-defined scope
      - Clear success criteria
      - Minimal prerequisite knowledge
      - Good documentation exists

context_files:
  - .github/ISSUE_TEMPLATE/bug_report.md
  - CONTRIBUTING.md
```
### Size-based Labeling

Global instructions for labeling PRs based on the number of lines changed:

```yaml
instructions: |
  When labeling pull requests, apply size labels based on these criteria:
  - 'size/XS': 0-9 lines changed
  - 'size/S': 10-29 lines changed
  - 'size/M': 30-99 lines changed
  - 'size/L': 100-499 lines changed
  - 'size/XL': 500+ lines changed
  
  Don't count changes to:
  - Auto-generated files
  - Package-lock.json or similar
  - Simple formatting changes
```

### Security Review Routing

Based on the contents of the PR, the AI can apply a `security-review` label and mark the issue as high priority.


```yaml
instructions: |
  Apply 'security-review' label if the changes involve:
  - Authentication/authorization code
  - Cryptographic operations
  - File system access
  - Network requests
  - Environment variables
  - Dependencies with known vulnerabilities
  
  Also apply 'high-priority' if the changes are in:
  - auth/*
  - security/*
  - crypto/*

context_files:
  - .github/SECURITY.md
  - .github/CODEOWNERS
```

### Automated Dependency Management

For dependency-related changes, the AI can apply a `dependencies` label and add additional labels based on the change type.

```yaml
instructions: |
  For dependency-related changes:
  1. Apply 'dependencies' label to all dependency updates
  2. Additionally:
    - Apply 'security' if it's a security update
    - Apply 'breaking-change' if it's a major version bump
    - Apply 'ci-only' if it only affects dev/test dependencies
  
  For package.json changes:
  - Apply 'frontend-deps' if touching frontend dependencies
  - Apply 'backend-deps' if touching backend dependencies
```

### Avoid Spam PRs

The AI can help maintain PR quality by applying labels based on the PR contents.

```yml
labels:
  - needs-improvement:
    description: "PR needs substantial improvements to meet quality standards"
    instructions: |
      Apply this label to PRs that show signs of being low-effort or opportunistic:
      
      Documentation:
      - Unnecessary formatting changes
      - Broken or circular links
      - Machine-translated content
      
      Code:
      - Changes that introduce complexity without justification
      - Copy-pasted code without attribution
      - Changes that bypass tests or reduce coverage
      - Trivial variable renaming
      
      Patterns:
      - PRs that ignore project conventions
      - Auto-generated or templated content
      - PRs that copy issues without adding value
      
      However, be careful not to discourage genuine first-time contributors who may be unfamiliar with best practices.
      If the PR can be improved with guidance, also apply the 'help-wanted' label.

  - invalid:
    description: "PR does not meet contribution guidelines or appears to be spam"
    instructions: |
      Apply this label when a PR appears to be:
      - Automated spam content
      - Deliberately gaming contribution counts
      - Excessive self-promotion
      - Pure promotional content without value
      
      When this label is applied, include a comment explaining why and link to contributing guidelines.

context_files:
  - .github/pull_request_template.md
  - CONTRIBUTING.md
  - CODE_OF_CONDUCT.md
```

## 🤝 Contributing

Issues and PRs welcome! And don't worry about labels – we've got that covered! 😉<|MERGE_RESOLUTION|>--- conflicted
+++ resolved
@@ -1,14 +1,8 @@
 # 🦾🏷️ AI Labeler
 
-<<<<<<< HEAD
 Let an LLM handle the labeling! 
 
 This GitHub Action uses AI to label your issues and PRs, keeping your repo organized so you can focus on what matters.
-=======
-Let AI handle the labeling! 
-
-This GitHub Action uses LLMs to label your issues and PRs, keeping your repo organized while you focus on what matters.
->>>>>>> a0bd8a19
 
 ## ✨ Features
 
